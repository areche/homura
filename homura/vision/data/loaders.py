from pathlib import Path
from typing import Iterable, Union, Optional

from torch.utils.data import DataLoader, DistributedSampler, RandomSampler
from torchvision import datasets, transforms

from .custom_dataset import transformable_random_split
from .folder import ImageFolder


class BaseLoaders(object):
    """ A base class for simple data-loaders

    :param dataset:
    :param mean_std:
    :param data_augmentation_transforms:
    :param test_time_transforms:
    :param replacement:
    :param num_train_samples:
    :param distributed:
    """

    def __init__(self, dataset,
                 mean_std: tuple,
                 data_augmentation_transforms: list,
                 test_time_transforms: list = None,
                 replacement: bool = False,
                 num_train_samples: Optional[int] = None,
                 distributed: bool = False):

        self._dataset = dataset

        self._da_transform = [] if data_augmentation_transforms is None else data_augmentation_transforms
        self._tt_transform = [] if test_time_transforms is None else test_time_transforms
        self._norm_transform = [transforms.ToTensor(),
                                transforms.Normalize(*mean_std)]
        self._replacement = replacement
        if self._replacement and num_train_samples is None:
            raise RuntimeError("num_train_samples should be specified if `replacement=True`")
        self._num_train_samples = num_train_samples
        self._distributed = distributed

    def __call__(self, batch_size: int,
                 num_workers: int,
                 shuffle: bool,
                 train_set_kwargs: dict,
                 test_set_kwargs: dict,
                 val_size: int = 0):
        """

        :param batch_size:
        :param num_workers:
        :param shuffle:
        :param train_set_kwargs:
        :param test_set_kwargs:
        :param val_size:
        :return:
        """

        shuffle = (not self._distributed) and shuffle

        test_transform = transforms.Compose(self._tt_transform + self._norm_transform)
        if val_size == 0:
            train_transform = transforms.Compose(self._da_transform + self._norm_transform)
        else:
            # if val_size > 0
            train_transform = None
        train_set = self._dataset(**train_set_kwargs, transform=train_transform)
        test_set = self._dataset(**test_set_kwargs,
                                 transform=test_transform)
        if val_size > 0:
            # split and transform
            train_set, val_set = transformable_random_split(train_set, [len(train_set) - val_size, val_size])
            train_set.update_transforms(transforms.Compose(self._da_transform + self._norm_transform))
            val_set.update_transforms(test_transform)

        train_sampler, test_sampler, val_sampler = None, None, None
        if self._distributed:
            train_sampler = DistributedSampler(train_set)
            test_sampler = DistributedSampler(test_set)
            if val_size > 0:
                val_sampler = DistributedSampler(val_set)

        elif self._replacement:
            if self._num_train_samples > len(train_set):
                raise RuntimeWarning(f"Required number of train samples {self._num_train_samples} is "
                                     f"larger than the size of train set {len(train_set)}."
                                     f"It works but may cause problem!")
            train_sampler = RandomSampler(train_set, replacement=True, num_samples=self._num_train_samples)

        train = DataLoader(train_set, sampler=train_sampler,
                           batch_size=batch_size, num_workers=num_workers, shuffle=shuffle, pin_memory=True)
        test = DataLoader(test_set, sampler=test_sampler,
                          batch_size=2 * batch_size, num_workers=num_workers, shuffle=False, pin_memory=True)
        if val_size == 0:
            return train, test

        val = DataLoader(val_set, sampler=val_sampler, batch_size=2 * batch_size, num_workers=num_workers,
                         shuffle=False, pin_memory=True)
        return train, test, val

    @staticmethod
    def absolute_root(root):
        root = Path(root).expanduser()
        return root

    @staticmethod
    def check_root_exists(root):
        root = Path(root).expanduser()
        if not root.exists():
            raise FileNotFoundError(f"Cannot find {root}")
        return root


def _base_mnists_loaders(cls,
                         batch_size: int,
                         num_workers: int = 2,
                         root: str = "~/.torch/data/mnist",
                         data_augmentation: Optional[Iterable] = None,
                         val_size: int = 0,
                         replacement: bool = False,
                         num_train_samples: Optional[int] = None,
                         force_download: bool = False,
                         mean_and_std: tuple = ((0.1307,), (0.3081,))):
    if data_augmentation is None:
        data_augmentation = [transforms.RandomHorizontalFlip()]
    _base = BaseLoaders(cls, mean_and_std, data_augmentation, replacement=replacement,
                        num_train_samples=num_train_samples)
    root = BaseLoaders.absolute_root(root)
    return _base(batch_size=batch_size, num_workers=num_workers, shuffle=not replacement, val_size=val_size,
                 train_set_kwargs=dict(root=root, train=True,
                                       download=not root.exists() or force_download),
                 test_set_kwargs=dict(root=root, train=False,
                                      download=not root.exists() or force_download))


def mnist_loaders(batch_size: int,
                  num_workers: int = 2,
                  root: str = "~/.torch/data/mnist",
                  data_augmentation: Iterable = None,
                  val_size: int = 0,
                  replacement: bool = False,
                  num_train_samples: Optional[int] = None,
                  force_download: bool = False):
    """ A simple data loader for MNIST.

    :param batch_size:
    :param num_workers:
    :param root:
    :param data_augmentation: default transformation is RandomHorizontalFlip()
    :param val_size:
    :param replacement: sampling with replacement
    :param num_train_samples: number of data sampled when `replacement` is True
    :param force_download:
    :return: (train_loader, test_loader) if `val_size==0` else (train_loader, test_loader, val_loader)
    """

    return _base_mnists_loaders(datasets.MNIST, batch_size, num_workers, root, data_augmentation, val_size, replacement,
                                num_train_samples, force_download)


def fashion_mnist_loaders(batch_size: int,
                          num_workers: int = 2,
                          root: str = "~/.torch/data/fmnist",
                          data_augmentation: Optional[Iterable] = None,
                          val_size: int = 0,
                          replacement: bool = False,
                          num_train_samples: Optional[int] = None,
                          force_download: bool = False):
    # A simple loaders for Fashion MNIST a.k.a. FMNIST
    return _base_mnists_loaders(datasets.FashionMNIST, batch_size, num_workers, root, data_augmentation, val_size,
                                replacement, num_train_samples, force_download)


def kuzushiji_mnist_loaders(batch_size: int,
                            num_workers: int = 2,
                            root: str = "~/.torch/data/kmnist",
                            data_augmentation: Optional[Iterable] = None,
                            val_size: int = 0,
                            replacement: bool = False,
                            num_train_samples: Optional[int] = None,
                            force_download: bool = False):
    # A simple loaders for Kuzushiji MNIST a.k.a. KMINIST
    return _base_mnists_loaders(datasets.KMNIST, batch_size, num_workers, root, data_augmentation, val_size,
                                replacement, num_train_samples, force_download)


def cifar10_loaders(batch_size: int,
                    num_workers: int = 4,
                    root: str = "~/.torch/data/cifar10",
                    data_augmentation: Optional[Iterable] = None,
                    val_size: int = 0,
                    replacement: bool = False,
                    num_train_samples: Optional[int] = None,
                    force_download: bool = False):
    """ A simple data loader for CIFAR-10

    :param batch_size:
    :param num_workers:
    :param root:
    :param data_augmentation: default transformation is RandomCrop(32, padding=4) and RandomHorizontalFlip()
    :param val_size:
    :param replacement: sampling with replacement
    :param num_train_samples: number of data sampled when `replacement` is True
    :param force_download:
    :return: (train_loader, test_loader) if `val_size==0` else (train_loader, test_loader, val_loader)
    """
    if data_augmentation is None:
        data_augmentation = [transforms.RandomCrop(32, padding=4),
                             transforms.RandomHorizontalFlip()]
    _base = BaseLoaders(datasets.CIFAR10, ((0.4914, 0.4822, 0.4465), (0.2023, 0.1994, 0.2010)), data_augmentation,
                        replacement=replacement, num_train_samples=num_train_samples)

    root = BaseLoaders.absolute_root(root)
    return _base(batch_size=batch_size, num_workers=num_workers, shuffle=not replacement, val_size=val_size,
                 train_set_kwargs=dict(root=root, train=True,
                                       download=not root.exists() or force_download),
                 test_set_kwargs=dict(root=root, train=False,
                                      download=not root.exists() or force_download))


def cifar100_loaders(batch_size: int,
                     num_workers: int = 4,
                     root: str = "~/.torch/data/cifar100",
                     data_augmentation: Optional[Iterable] = None,
                     val_size: int = 0,
                     replacement: bool = False,
                     num_train_samples: Optional[int] = None,
                     force_download: bool = False):
    """ A simple data loader for CIFAR-100

    :param batch_size:
    :param num_workers:
    :param root:
    :param data_augmentation: default transformation is `RandomCrop(32, padding=4)` and `RandomHorizontalFlip()`
    :param val_size:
    :param replacement: sampling with replacement
    :param num_train_samples: number of data sampled when `replacement` is True
    :param force_download:
    :return: (train_loader, test_loader) if `val_size==0` else (train_loader, test_loader, val_loader)
    """
    if data_augmentation is None:
        data_augmentation = [transforms.RandomCrop(32, padding=4),
                             transforms.RandomHorizontalFlip()]
    _base = BaseLoaders(datasets.CIFAR100, ((0.5071, 0.4867, 0.4408), (0.2675, 0.2565, 0.2761)), data_augmentation,
                        replacement=replacement, num_train_samples=num_train_samples)

    root = BaseLoaders.absolute_root(root)
    return _base(batch_size=batch_size, num_workers=num_workers, shuffle=not replacement, val_size=val_size,
                 train_set_kwargs=dict(root=root, train=True,
                                       download=not root.exists() or force_download),
                 test_set_kwargs=dict(root=root, train=False,
                                      download=not root.exists() or force_download))


def imagenet_loaders(root: Union[Path, str],
                     batch_size: int,
                     num_workers: int = 8,
                     data_augmentation: Optional[Iterable] = None,
                     val_size: int = 0,
                     num_train_samples: Optional[int] = None,
                     num_test_samples: Optional[int] = None,
                     distributed: bool = False):
    """ A simple data loader for ILSVRC classification data set

<<<<<<< HEAD
def imagenet_loaders(root, batch_size, num_workers=8, data_augmentation=None, num_train_samples=None,
                     num_test_samples=None, distributed=False, mean_dev=((0.485, 0.456, 0.406), (0.229, 0.224, 0.225))):
=======
    :param root:
    :param batch_size: Total batch size
    :param num_workers:
    :param data_augmentation:
    :param val_size:
    :param num_train_samples:
    :param num_test_samples:
    :param distributed:
    :return: tuple of train and test loaders
    """
>>>>>>> 3f3b880f
    import torch

    if distributed:
        batch_size = batch_size // torch.cuda.device_count()
    if data_augmentation is None:
        data_augmentation = [transforms.RandomResizedCrop(224), transforms.RandomHorizontalFlip()]
    tt_transform = [transforms.Resize(256), transforms.CenterCrop(224)]
<<<<<<< HEAD
    _base = _BaseLoaders(ImageFolder, mean_dev, data_augmentation, tt_transform,
                         distributed=distributed)
    root = _BaseLoaders.check_root_exists(root)
    train_loader, test_loader = _base(batch_size=batch_size, num_workers=num_workers, shuffle=True,
                                      train_set_kwargs=dict(root=(root / "train"), num_samples=num_train_samples),
                                      test_set_kwargs=dict(root=(root / "val"), num_samples=num_test_samples))
    
    for cl, index in train_loader.dataset.class_to_index.items():
        if cl in test_loader.dataset.class_to_index:
            test_index = test_loader.dataset.class_to_index[cl]
            if test_index != index:
                raise Exception("Class index different between train (class: {} - index: {}) and test (index: {} - class in train: {})".format(cl, index, test_index, train_loader.dataset.classes[test_index]))

    return train_loader, test_loader
=======
    _base = BaseLoaders(ImageFolder, ((0.485, 0.456, 0.406), (0.229, 0.224, 0.225)), data_augmentation, tt_transform,
                        distributed=distributed)
    root = BaseLoaders.check_root_exists(root)
    return _base(batch_size=batch_size, num_workers=num_workers, shuffle=True, val_size=val_size,
                 train_set_kwargs=dict(root=(root / "train"), num_samples=num_train_samples),
                 test_set_kwargs=dict(root=(root / "val"), num_samples=num_test_samples))
>>>>>>> 3f3b880f
<|MERGE_RESOLUTION|>--- conflicted
+++ resolved
@@ -260,13 +260,10 @@
                      val_size: int = 0,
                      num_train_samples: Optional[int] = None,
                      num_test_samples: Optional[int] = None,
-                     distributed: bool = False):
+                     distributed: bool = False,
+                     mean_dev: tuple = ((0.485, 0.456, 0.406), (0.229, 0.224, 0.225))):
     """ A simple data loader for ILSVRC classification data set
 
-<<<<<<< HEAD
-def imagenet_loaders(root, batch_size, num_workers=8, data_augmentation=None, num_train_samples=None,
-                     num_test_samples=None, distributed=False, mean_dev=((0.485, 0.456, 0.406), (0.229, 0.224, 0.225))):
-=======
     :param root:
     :param batch_size: Total batch size
     :param num_workers:
@@ -275,9 +272,9 @@
     :param num_train_samples:
     :param num_test_samples:
     :param distributed:
+    :param mean_dev:
     :return: tuple of train and test loaders
     """
->>>>>>> 3f3b880f
     import torch
 
     if distributed:
@@ -285,11 +282,10 @@
     if data_augmentation is None:
         data_augmentation = [transforms.RandomResizedCrop(224), transforms.RandomHorizontalFlip()]
     tt_transform = [transforms.Resize(256), transforms.CenterCrop(224)]
-<<<<<<< HEAD
-    _base = _BaseLoaders(ImageFolder, mean_dev, data_augmentation, tt_transform,
+    _base = BaseLoaders(ImageFolder, mean_dev, data_augmentation, tt_transform,
                          distributed=distributed)
-    root = _BaseLoaders.check_root_exists(root)
-    train_loader, test_loader = _base(batch_size=batch_size, num_workers=num_workers, shuffle=True,
+    root = BaseLoaders.check_root_exists(root)
+    train_loader, test_loader = _base(batch_size=batch_size, num_workers=num_workers, shuffle=True, val_size=val_size,
                                       train_set_kwargs=dict(root=(root / "train"), num_samples=num_train_samples),
                                       test_set_kwargs=dict(root=(root / "val"), num_samples=num_test_samples))
     
@@ -299,12 +295,4 @@
             if test_index != index:
                 raise Exception("Class index different between train (class: {} - index: {}) and test (index: {} - class in train: {})".format(cl, index, test_index, train_loader.dataset.classes[test_index]))
 
-    return train_loader, test_loader
-=======
-    _base = BaseLoaders(ImageFolder, ((0.485, 0.456, 0.406), (0.229, 0.224, 0.225)), data_augmentation, tt_transform,
-                        distributed=distributed)
-    root = BaseLoaders.check_root_exists(root)
-    return _base(batch_size=batch_size, num_workers=num_workers, shuffle=True, val_size=val_size,
-                 train_set_kwargs=dict(root=(root / "train"), num_samples=num_train_samples),
-                 test_set_kwargs=dict(root=(root / "val"), num_samples=num_test_samples))
->>>>>>> 3f3b880f
+    return train_loader, test_loader