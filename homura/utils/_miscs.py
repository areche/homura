from torch.autograd import Variable
import subprocess


def _decode_bytes(b: bytes):
    return b.decode("ascii")[:-1]


def get_git_hash():
    is_git_repo = subprocess.run(["git", "rev-parse", "--is-inside-work-tree"],
                                 stdout=subprocess.PIPE, stderr=subprocess.DEVNULL).stdout
    if _decode_bytes(is_git_repo) == "true":
        git_hash = subprocess.run(["git", "rev-parse", "--short", "HEAD"],
                                  stdout=subprocess.PIPE).stdout
        return _decode_bytes(git_hash)
    else:
<<<<<<< HEAD
        return ""


if __name__ == '__main__':
    get_git_hash()
=======
        return ""
>>>>>>> 8d648035
<|MERGE_RESOLUTION|>--- conflicted
+++ resolved
@@ -14,12 +14,4 @@
                                   stdout=subprocess.PIPE).stdout
         return _decode_bytes(git_hash)
     else:
-<<<<<<< HEAD
-        return ""
-
-
-if __name__ == '__main__':
-    get_git_hash()
-=======
-        return ""
->>>>>>> 8d648035
+        return ""