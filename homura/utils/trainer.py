--- conflicted
+++ resolved
@@ -1,13 +1,9 @@
-<<<<<<< HEAD
-import torch
-=======
 from typing import Callable, Iterable
 
 import torch
 from torch import nn, optim
->>>>>>> 8d648035
 from .reporter import TQDMReporter
-from .callbacks import CallbackList
+from .callbacks import CallbackList, Callback
 from ._vocabulary import *
 
 _optimizers = {"sgd": optim.SGD,
@@ -17,13 +13,8 @@
 
 class Trainer(object):
 
-<<<<<<< HEAD
-    def __init__(self, model, optimizer, loss_f, *,
-                 callbacks=None, scheduler=None, verb=True,
-=======
     def __init__(self, model: nn.Module, optimizer: dict or optim.Optimizer, loss_f: Callable, *,
                  callbacks: Callback = None, scheduler=None, verb=True,
->>>>>>> 8d648035
                  use_cuda=True, use_cudnn_bnenchmark=True, **kwargs):
         """
         :param model: model to be trained
@@ -71,18 +62,11 @@
             setattr(self, k, v)
 
     def _iteration(self, data, is_train, name):
-<<<<<<< HEAD
-        self._callbacks.start_epoch({MODEL: self._model,
-                                     STEP: self._step,
-                                     NAME: name,
-                                     TRAINER: self})
-=======
         with torch.no_grad():
             self._callbacks.start_epoch({MODEL: self._model,
                                          STEP: self._step,
                                          NAME: name,
                                          TRAINER: self})
->>>>>>> 8d648035
         input, target = self.to_device(data)
         output = self._model(input)
         loss = self._loss_f(output, target)
@@ -90,15 +74,6 @@
             self._optimizer.zero_grad()
             loss.backward()
             self._optimizer.step()
-<<<<<<< HEAD
-        self._callbacks.end_iteration({OUTPUT: output,
-                                       TARGET: target,
-                                       MODEL: self._model,
-                                       LOSS: loss.item(),
-                                       STEP: self._step,
-                                       NAME: name,
-                                       TRAINER: self})
-=======
         with torch.no_grad:
             self._callbacks.end_iteration({OUTPUT: output,
                                            TARGET: target,
@@ -107,7 +82,6 @@
                                            STEP: self._step,
                                            NAME: name,
                                            TRAINER: self})
->>>>>>> 8d648035
 
     def _loop(self, data_loader, is_train, name):
         with torch.no_grad():
@@ -157,14 +131,8 @@
         finally:
             self._callbacks.close()
 
-<<<<<<< HEAD
-    def to_device(self, data):
-        if self._use_cuda:
-            return (t.cuda() for t in data)
-=======
     def to_device(self, data, **kwargs):
         if self._use_cuda:
             return (t.cuda(**kwargs) for t in data)
->>>>>>> 8d648035
         else:
             return data